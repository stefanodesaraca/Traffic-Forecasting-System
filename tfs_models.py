--- conflicted
+++ resolved
@@ -96,13 +96,8 @@
 
 speeds_models_gridsearch_parameters = {
     "RandomForestRegressor": {
-<<<<<<< HEAD
         "n_estimators": [200, 300, 400], #25, 40, 50, 70, 100, #TODO TO TRY: , 500, 1000
         "max_depth": [None, 3, 5, 10, 20, 30, 50], #TODO TO TRY: , 100, 200, 300
-=======
-        "n_estimators": [200, 300, 400, 500], #25, 40, 50, 70, 100, #TODO NEXT TRY WITH 1000
-        "max_depth": [None, 3, 5, 10, 20, 30, 50, 100],
->>>>>>> 673bd668
         "criterion": ["squared_error", "friedman_mse"],
         "ccp_alpha": [0, 0.001, 0.0001, 0.00001], #ccp_alpha = 1 overfits #TODO TO TRY: 0.5, 0.2
         "warm_start": [True, False],
@@ -120,9 +115,9 @@
         "validation_fraction": [0.15, 0.25],
         "n_iter_no_change": [5, 10, 15, 20],
         "tol": [1e-7, 1e-5, 1e-4, 1e-3, 1e-2],
-        "l2_regularization": [0, 0.001, 0.0001, 0.0005],
+        "l2_regularization": [0, 0.001, 0.0001],
         "early_stopping": [True, "auto"],
-        "learning_rate": [1, 0.5, 0.2, 0.1, 0.001, 0.002, 0.005]
+        "learning_rate": [1, 0.5, 0.2, 0.1, 0.001, 0.005]
     }
 }
 
